--- conflicted
+++ resolved
@@ -2874,38 +2874,12 @@
     onUiIntensiveBugreportDumpsFinished(calling_uid);
     MaybeCheckUserConsent(calling_uid, calling_package);
     if (options_->telephony_only) {
-<<<<<<< HEAD
-        MaybeTakeEarlyScreenshot();
-        onUiIntensiveBugreportDumpsFinished(calling_uid);
-        MaybeCheckUserConsent(calling_uid, calling_package);
-        DumpstateTelephonyOnly(calling_package);
-    } else if (options_->wifi_only) {
-        MaybeTakeEarlyScreenshot();
-        onUiIntensiveBugreportDumpsFinished(calling_uid);
-        MaybeCheckUserConsent(calling_uid, calling_package);
-        DumpstateWifiOnly();
-    } else if (options_->limited_only) {
-        MaybeTakeEarlyScreenshot();
-        onUiIntensiveBugreportDumpsFinished(calling_uid);
-        MaybeCheckUserConsent(calling_uid, calling_package);
-        DumpstateLimitedOnly();
-    } else {
-        // Invoke critical dumpsys first to preserve system state, before doing anything else.
-        RunDumpsysCritical();
-
-        // Take screenshot and get consent only after critical dumpsys has finished.
-        MaybeTakeEarlyScreenshot();
-        onUiIntensiveBugreportDumpsFinished(calling_uid);
-        MaybeCheckUserConsent(calling_uid, calling_package);
-
-=======
         DumpstateTelephonyOnly(calling_package);
     } else if (options_->wifi_only) {
         DumpstateWifiOnly();
     } else if (options_->limited_only) {
         DumpstateLimitedOnly();
     } else {
->>>>>>> 29fe2d04
         // Dump state for the default case. This also drops root.
         RunStatus s = DumpstateDefaultAfterCritical();
         if (s != RunStatus::OK) {
