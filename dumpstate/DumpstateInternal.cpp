--- conflicted
+++ resolved
@@ -36,10 +36,6 @@
 
 #include <android-base/file.h>
 #include <log/log.h>
-<<<<<<< HEAD
-#include <private/android_filesystem_config.h>
-=======
->>>>>>> 1634847f
 
 uint64_t Nanotime() {
     timespec ts;
